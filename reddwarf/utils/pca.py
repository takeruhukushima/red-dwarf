from numpy.typing import ArrayLike
import pandas as pd
import numpy as np
from sklearn.decomposition import PCA
from reddwarf.utils.matrix import VoteMatrix, impute_missing_votes
from typing import Tuple


def run_pca(
        vote_matrix: VoteMatrix,
        n_components: int = 2,
) -> Tuple[ pd.DataFrame, np.ndarray, np.ndarray, np.ndarray ]:
    """
    Process a prepared vote matrix to be imputed and return projected participant data,
    as well as eigenvectors and eigenvalues.

    The vote matrix should not yet be imputed, as this will happen within the method.

    Args:
        vote_matrix (pd.DataFrame): A vote matrix of data. Non-imputed values are expected.
        n_components (int): Number n of principal components to decompose the `vote_matrix` into.

    Returns:
        projected_data (pd.DataFrame): A dataframe of projected xy coordinates for each `vote_matrix` row/participant.
        eigenvectors (List[List[float]]): Principal `n` components, one per column/statement/feature.
        eigenvalues (List[float]): Explained variance, one per column/statements/feature.
        means (list[float]): Means/centers of column/statements/features.
    """
    imputed_matrix = impute_missing_votes(vote_matrix)

    pca = PCA(n_components=n_components) ## pca is apparently different, it wants
    pca.fit(imputed_matrix) ## .T transposes the matrix (flips it)

    eigenvectors = pca.components_
    eigenvalues = pca.explained_variance_
    # TODO: Why does this need to be inverted to match polismath output? BUG?
    # TODO: Investigate why some numbers are a bit off here.
    #       ANSWER: Because centers are calculated on unfiltered raw matrix for some reason.
    #       means = -raw_vote_matrix.mean(axis="rows")
    means = pca.mean_

    # Project participant vote data onto 2D using eigenvectors.
    # TODO: Determine what exactly we want to be doing here.

    # (1) This is what we used to use:
    # projected_data = pca.transform(imputed_matrix)

    # (2) Perhaps we could be doing this instead: (would need cleanup to clear out NaN values)
    # projected_data = pca.transform(vote_matrix)

    # (3) This is what we'll do for now, as it reproduced Polis calculations exactly:
    # Project data from raw, non-imputed vote_matrix.
    # TODO: Figure out why signs are flipped here after custom projection, unlike pca.transform().
    # Not required for regular pca.transform(), so perhaps a polismath BUG?
    # We fix this in implementations.run_clustering().
    projected_data = [sparsity_aware_project_ptpt(ptpt_votes, pca.components_, pca.mean_) for pid, ptpt_votes in vote_matrix.iterrows()]

    projected_data = pd.DataFrame(projected_data, index=vote_matrix.index, columns=np.asarray(["x", "y"]))
    projected_data.index.name = "participant_id"

    return projected_data, eigenvectors, eigenvalues, means

# This isn't used right now, as we're doing the scaling in the port of `sparcity_aware_project_ptpt()`.
def scale_projected_data(
        projected_data: pd.DataFrame,
        vote_matrix: VoteMatrix
) -> pd.DataFrame:
    """
    Scale projected participant xy points based on vote matrix, to account for any small number of
    votes by a participant and prevent those participants from bunching up in the center.

    Args:
        projected_data (pd.DataFrame): the project xy coords of participants.
        vote_matrix (VoteMatrix): the processed vote matrix data frame, from which to generate scaling factors.

    Returns:
        scaled_projected_data (pd.DataFrame): The coord data rescaled based on participant votes.
    """
    total_active_comment_count = vote_matrix.shape[1]
    participant_vote_counts = vote_matrix.count(axis="columns")
    # Ref: https://hyp.is/x6nhItMMEe-v1KtYFgpOiA/gwern.net/doc/sociology/2021-small.pdf
    # Ref: https://github.com/compdemocracy/polis/blob/15aa65c9ca9e37ecf57e2786d7d81a4bd4ad37ef/math/src/polismath/math/pca.clj#L155-L156
    participant_scaling_coeffs = np.sqrt(total_active_comment_count / participant_vote_counts).values
    # See: https://numpy.org/doc/stable/reference/generated/numpy.reshape.html
    # Reshape scaling_coeffs list to match the shape of projected_data matrix
    participant_scaling_coeffs = np.reshape(participant_scaling_coeffs, (-1, 1))

    return projected_data * participant_scaling_coeffs

<<<<<<< HEAD
# TODO: Clean up variables and docs.
def sparsity_aware_project_ptpt(participant_votes, statement_components, statement_means):
    """
    Projects a sparse vote vector into PCA space while adjusting for sparsity.

    Args:
        participant_votes: List of participant votes on each statement
        statement_components (list[list[float]]): Two lists of floats corresponding to the two principal components
        statement_means (list[float]): List of floats corresponding to the centers/means of each statement

    Returns:
        projected_coords (list[list[float]]): Two lists corresponding to projected xy coordinates.
    """
    statement_components = np.array(statement_components)  # Shape: (2, n_features)
    statement_means = np.array(statement_means)  # Shape: (n_features,)

    n_statements = len(participant_votes)

    participant_votes = np.array(participant_votes)
    mask = ~np.isnan(participant_votes)  # Only consider non-null values

    # Extract relevant values
    x_vals = participant_votes[mask] - statement_means[mask]  # Centered values
    pc1_vals, pc2_vals = statement_components[:, mask]  # Select only used components
=======
def sparsity_aware_project_ptpt(votes, comps, center):
    """
    Projects a sparse vote vector into PCA space while adjusting for sparsity.
    """
    comps = np.array(comps)  # Shape: (2, n_features)
    center = np.array(center)  # Shape: (n_features,)

    # TODO: This included zerod out (moderated) statements. Should it?
    n_cmnts = len(votes)

    ptpt_votes = np.array(votes)
    statement_mask = ~np.isnan(votes)  # Only consider non-null values

    # Extract relevant values
    x_vals = ptpt_votes[statement_mask] - center[statement_mask]  # Centered values
    # TODO: Extend this to work in 3D
    pc1_vals, pc2_vals = comps[:, statement_mask]  # Select only used components
>>>>>>> 203b2984

    # Compute dot product projection
    p1 = np.dot(x_vals, pc1_vals)
    p2 = np.dot(x_vals, pc2_vals)

<<<<<<< HEAD
    n_votes = np.count_nonzero(mask)  # Non-null votes count
    scale = np.sqrt(n_statements / max(n_votes, 1))

    projected_coord = scale * np.array([p1, p2])

    return projected_coord

# TODO: Clean up variables and docs.
def sparsity_aware_project_ptpts(vote_matrix, statement_components, statement_means):
    """
    Apply sparsity-aware projection to multiple vote vectors.
    """
    return np.array([
        sparsity_aware_project_ptpt(participant_votes, statement_components, statement_means)
        for participant_votes in vote_matrix]
    )

# TODO: Clean up variables and docs.
def pca_project_cmnts(statement_components, statement_means):
    """
    Projects unit vectors for each feature into PCA space to understand their placement.
    """
    n_statements = len(statement_means)
    # Create a matrix of virtual participants that each vote once on a single statement.
    virtual_vote_matrix = np.full(shape=[n_statements, n_statements], fill_value=np.nan)
    for i in range(n_statements):
        # TODO: Why does Polis use -1 (disagree) here? is it the same? BUG?
        virtual_vote_matrix[i][i] = -1  # Create unit vector representation

    # 40 xy pairs. shape (40, 2)
    statement_projections = sparsity_aware_project_ptpts(
        virtual_vote_matrix,
        statement_components,
        statement_means,
    )

    return statement_projections

def calculate_extremity(projections: ArrayLike):
    # Compute extremity as vector magnitude on rows.
    # vector magnitude = Euclidean norm = hypotenuse of xy
    return np.linalg.norm(projections, axis=0)

# TODO: Clean up variables and docs.
def with_proj_and_extremity(pca):
    """
    Compute projection and extremity, then merge into PCA results.
    """
    statement_projections = pca_project_cmnts(
        statement_components=pca["comps"],
        statement_means=pca["center"],
    )
    # Flip the axes to get all x together and y together.
    # 2 sets of 40. shape (2, 40)
    statement_projections = statement_projections.transpose()

    statement_extremities = calculate_extremity(statement_projections)

    pca["comment-projection"] = statement_projections.tolist()
    pca["comment-extremity"] = statement_extremities.tolist()

    return pca
=======
    n_votes = np.count_nonzero(statement_mask)  # Non-null votes count
    scale = np.sqrt(n_cmnts / max(n_votes, 1))

    return scale * np.array([p1, p2])
>>>>>>> 203b2984
<|MERGE_RESOLUTION|>--- conflicted
+++ resolved
@@ -87,14 +87,13 @@
 
     return projected_data * participant_scaling_coeffs
 
-<<<<<<< HEAD
 # TODO: Clean up variables and docs.
 def sparsity_aware_project_ptpt(participant_votes, statement_components, statement_means):
     """
     Projects a sparse vote vector into PCA space while adjusting for sparsity.
 
     Args:
-        participant_votes: List of participant votes on each statement
+        participant_votes (list): List of participant votes on each statement
         statement_components (list[list[float]]): Two lists of floats corresponding to the two principal components
         statement_means (list[float]): List of floats corresponding to the centers/means of each statement
 
@@ -104,6 +103,7 @@
     statement_components = np.array(statement_components)  # Shape: (2, n_features)
     statement_means = np.array(statement_means)  # Shape: (n_features,)
 
+    # TODO: This included zerod out (moderated) statements. Should it?
     n_statements = len(participant_votes)
 
     participant_votes = np.array(participant_votes)
@@ -112,32 +112,13 @@
     # Extract relevant values
     x_vals = participant_votes[mask] - statement_means[mask]  # Centered values
     pc1_vals, pc2_vals = statement_components[:, mask]  # Select only used components
-=======
-def sparsity_aware_project_ptpt(votes, comps, center):
-    """
-    Projects a sparse vote vector into PCA space while adjusting for sparsity.
-    """
-    comps = np.array(comps)  # Shape: (2, n_features)
-    center = np.array(center)  # Shape: (n_features,)
-
-    # TODO: This included zerod out (moderated) statements. Should it?
-    n_cmnts = len(votes)
-
-    ptpt_votes = np.array(votes)
-    statement_mask = ~np.isnan(votes)  # Only consider non-null values
-
-    # Extract relevant values
-    x_vals = ptpt_votes[statement_mask] - center[statement_mask]  # Centered values
-    # TODO: Extend this to work in 3D
-    pc1_vals, pc2_vals = comps[:, statement_mask]  # Select only used components
->>>>>>> 203b2984
 
     # Compute dot product projection
     p1 = np.dot(x_vals, pc1_vals)
     p2 = np.dot(x_vals, pc2_vals)
 
-<<<<<<< HEAD
-    n_votes = np.count_nonzero(mask)  # Non-null votes count
+    # Non-null votes count
+    n_votes = np.count_nonzero(mask)
     scale = np.sqrt(n_statements / max(n_votes, 1))
 
     projected_coord = scale * np.array([p1, p2])
@@ -198,10 +179,4 @@
     pca["comment-projection"] = statement_projections.tolist()
     pca["comment-extremity"] = statement_extremities.tolist()
 
-    return pca
-=======
-    n_votes = np.count_nonzero(statement_mask)  # Non-null votes count
-    scale = np.sqrt(n_cmnts / max(n_votes, 1))
-
-    return scale * np.array([p1, p2])
->>>>>>> 203b2984
+    return pca